// Copyright (c) 2018 Uber Technologies, Inc.
//
// Permission is hereby granted, free of charge, to any person obtaining a copy
// of this software and associated documentation files (the "Software"), to deal
// in the Software without restriction, including without limitation the rights
// to use, copy, modify, merge, publish, distribute, sublicense, and/or sell
// copies of the Software, and to permit persons to whom the Software is
// furnished to do so, subject to the following conditions:
//
// The above copyright notice and this permission notice shall be included in
// all copies or substantial portions of the Software.
//
// THE SOFTWARE IS PROVIDED "AS IS", WITHOUT WARRANTY OF ANY KIND, EXPRESS OR
// IMPLIED, INCLUDING BUT NOT LIMITED TO THE WARRANTIES OF MERCHANTABILITY,
// FITNESS FOR A PARTICULAR PURPOSE AND NONINFRINGEMENT. IN NO EVENT SHALL THE
// AUTHORS OR COPYRIGHT HOLDERS BE LIABLE FOR ANY CLAIM, DAMAGES OR OTHER
// LIABILITY, WHETHER IN AN ACTION OF CONTRACT, TORT OR OTHERWISE, ARISING FROM,
// OUT OF OR IN CONNECTION WITH THE SOFTWARE OR THE USE OR OTHER DEALINGS IN
// THE SOFTWARE.

package result

import (
	"fmt"
	"time"

	"github.com/m3db/m3db/src/dbnode/storage/namespace"
	"github.com/m3db/m3ninx/index/segment"
	"github.com/m3db/m3ninx/index/segment/mem"
	xtime "github.com/m3db/m3x/time"
)

// NewDefaultMutableSegmentAllocator returns a default mutable segment
// allocator.
func NewDefaultMutableSegmentAllocator() MutableSegmentAllocator {
	return func() (segment.MutableSegment, error) {
		return mem.NewSegment(0, mem.NewOptions())
	}
}

type indexBootstrapResult struct {
	results     IndexResults
	unfulfilled ShardTimeRanges
}

// NewIndexBootstrapResult returns a new index bootstrap result.
func NewIndexBootstrapResult() IndexBootstrapResult {
	return &indexBootstrapResult{
		results:     make(IndexResults),
		unfulfilled: make(ShardTimeRanges),
	}
}

func (r *indexBootstrapResult) IndexResults() IndexResults {
	return r.results
}

func (r *indexBootstrapResult) Unfulfilled() ShardTimeRanges {
	return r.unfulfilled
}

func (r *indexBootstrapResult) SetUnfulfilled(unfulfilled ShardTimeRanges) {
	r.unfulfilled = unfulfilled
}

func (r *indexBootstrapResult) Add(block IndexBlock, unfulfilled ShardTimeRanges) {
	r.results.Add(block)
	r.unfulfilled.AddRanges(unfulfilled)
}

// Add will add an index block to the collection, merging if one already
// exists.
func (r IndexResults) Add(block IndexBlock) {
	if block.BlockStart().IsZero() {
		return
	}

	// Merge results
	blockStart := xtime.ToUnixNano(block.BlockStart())
	existing, ok := r[blockStart]
	if !ok {
		r[blockStart] = block
		return
	}
	r[blockStart] = existing.Merged(block)
}

// AddResults will add another set of index results to the collection, merging
// if index blocks already exists.
func (r IndexResults) AddResults(other IndexResults) {
	for _, block := range other {
		r.Add(block)
	}
}

// GetOrAddSegment get or create a new mutable segment.
func (r IndexResults) GetOrAddSegment(
	t time.Time,
	idxopts namespace.IndexOptions,
	opts Options,
) (segment.MutableSegment, error) {
	// NB(r): The reason we can align by the retention block size and guarantee
	// there is only one entry for this time is because index blocks must be a
	// positive multiple of the data block size, making it easy to map a data
	// block entry to at most one index block entry.
	blockStart := t.Truncate(idxopts.BlockSize())
	blockStartNanos := xtime.ToUnixNano(blockStart)

	block, exists := r[blockStartNanos]
	if !exists {
		block = NewIndexBlock(blockStart, nil, nil)
		r[blockStartNanos] = block
	}
	for _, seg := range block.Segments() {
		if mutable, ok := seg.(segment.MutableSegment); ok {
			return mutable, nil
		}
	}

	alloc := opts.IndexMutableSegmentAllocator()
	mutable, err := alloc()
	if err != nil {
		return nil, err
	}

	segments := []segment.Segment{mutable}
	r[blockStartNanos] = block.Merged(NewIndexBlock(blockStart, segments, nil))
	return mutable, nil
}

// MarkFulfilled will mark an index block as fulfilled, either partially or
// wholly as specified by the shard time ranges passed.
func (r IndexResults) MarkFulfilled(
	t time.Time,
	fulfilled ShardTimeRanges,
	idxopts namespace.IndexOptions,
<<<<<<< HEAD
	opts Options,
=======
>>>>>>> a8b9e9bd
) error {
	// NB(r): The reason we can align by the retention block size and guarantee
	// there is only one entry for this time is because index blocks must be a
	// positive multiple of the data block size, making it easy to map a data
	// block entry to at most one index block entry.
	blockStart := t.Truncate(idxopts.BlockSize())
	blockStartNanos := xtime.ToUnixNano(blockStart)

	blockRange := xtime.Range{
		Start: blockStart,
		End:   blockStart.Add(idxopts.BlockSize()),
	}

	// First check fulfilled is correct
	min, max := fulfilled.MinMax()
	if min.Before(blockRange.Start) || max.After(blockRange.End) {
		return fmt.Errorf("fulfilled range %s is outside of index block range: %s",
			fulfilled.SummaryString(), blockRange.String())
	}

	block, exists := r[blockStartNanos]
	if !exists {
		block = NewIndexBlock(blockStart, nil, nil)
		r[blockStartNanos] = block
	}
	r[blockStartNanos] = block.Merged(NewIndexBlock(blockStart, nil, fulfilled))
	return nil
}

// MergedIndexBootstrapResult returns a merged result of two bootstrap results.
// It is a mutating function that mutates the larger result by adding the
// smaller result to it and then finally returns the mutated result.
func MergedIndexBootstrapResult(i, j IndexBootstrapResult) IndexBootstrapResult {
	if i == nil {
		return j
	}
	if j == nil {
		return i
	}
	sizeI, sizeJ := 0, 0
	for _, ir := range i.IndexResults() {
		sizeI += len(ir.Segments())
	}
	for _, ir := range j.IndexResults() {
		sizeJ += len(ir.Segments())
	}
	if sizeI >= sizeJ {
		i.IndexResults().AddResults(j.IndexResults())
		i.Unfulfilled().AddRanges(j.Unfulfilled())
		return i
	}
	j.IndexResults().AddResults(i.IndexResults())
	j.Unfulfilled().AddRanges(i.Unfulfilled())
	return j
}

// NewIndexBlock returns a new bootstrap index block result.
func NewIndexBlock(
	blockStart time.Time,
	segments []segment.Segment,
	fulfilled ShardTimeRanges,
) IndexBlock {
	if fulfilled == nil {
		fulfilled = ShardTimeRanges{}
	}
	return IndexBlock{
		blockStart: blockStart,
		segments:   segments,
		fulfilled:  fulfilled,
	}
}

// BlockStart returns the block start.
func (b IndexBlock) BlockStart() time.Time {
	return b.blockStart
}

// Segments returns the segments.
func (b IndexBlock) Segments() []segment.Segment {
	return b.segments
}

// Fulfilled returns the fulfilled time ranges by this index block.
func (b IndexBlock) Fulfilled() ShardTimeRanges {
	return b.fulfilled
}

// Merged returns a new merged index block, currently it just appends the
// list of segments from the other index block and the caller merges
// as they see necessary.
func (b IndexBlock) Merged(other IndexBlock) IndexBlock {
	r := b
	if len(other.segments) > 0 {
		r.segments = append(r.segments, other.segments...)
	}
	if !other.fulfilled.IsEmpty() {
		r.fulfilled = b.fulfilled.Copy()
		r.fulfilled.AddRanges(other.fulfilled)
	}
	return r
}<|MERGE_RESOLUTION|>--- conflicted
+++ resolved
@@ -134,10 +134,6 @@
 	t time.Time,
 	fulfilled ShardTimeRanges,
 	idxopts namespace.IndexOptions,
-<<<<<<< HEAD
-	opts Options,
-=======
->>>>>>> a8b9e9bd
 ) error {
 	// NB(r): The reason we can align by the retention block size and guarantee
 	// there is only one entry for this time is because index blocks must be a
