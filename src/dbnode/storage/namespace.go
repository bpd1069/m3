--- conflicted
+++ resolved
@@ -793,10 +793,6 @@
 
 	err = multiErr.FinalError()
 	n.metrics.bootstrap.ReportSuccessOrError(err, n.nowFn().Sub(callStart))
-<<<<<<< HEAD
-
-=======
->>>>>>> 6b2f0923
 	success = err == nil
 	return err
 }
